﻿using GalaSoft.MvvmLight.Command;
using IWshRuntimeLibrary;
using System;
using System.Collections.ObjectModel;
using System.ComponentModel;
using System.IO;
using System.Runtime.CompilerServices;
using System.Windows;
using System.Windows.Input;
using GW2_Addon_Manager.App.Configuration;
using File = System.IO.File;

namespace GW2_Addon_Manager
{
    /// <summary>
    /// <c>OpeningViewModel</c> serves as the DataContext for OpeningView.xaml, which is the first screen encountered upon opening the application.
    /// </summary>
    public class OpeningViewModel : INotifyPropertyChanged
    {
        private readonly IConfigurationManager _configurationManager;
        private readonly PluginManagement _pluginManagement;
        private readonly Configuration _configuration;

        /***** private fields for ui bindings *****/
        private ObservableCollection<AddonInfoFromYaml> _addonList;
        private ObservableCollection<int> _selectedAddons;
        private string _developer;
        private string _description;
        private string _addonwebsite;
        private Visibility _developer_visibility;
        private string _updateAvailable;
        private int updateProgress;
        private Visibility _updateLinkVisibility;
        private Visibility _updateProgressVisibility;

        /********** UI BINDINGS **********/

        /***** Addon List Box *****/
        /// <summary>
        /// The indices of the checked boxes in the list of addons displayed on the UI.
        /// </summary>
        public ObservableCollection<int> SelectedAddons
        {
            get => _selectedAddons;
            set => SetProperty(ref _selectedAddons, value);
        }
        /// <summary>
        /// List of Addons
        /// </summary>
        public ObservableCollection<AddonInfoFromYaml> AddonList
        {
            get => _addonList;
            set => SetProperty(ref _addonList, value);
        }
        
        /***** Description Panel *****/
        /// <summary>
        /// Text content for the description panel.
        /// </summary>
        public string DescriptionText
        {
            get => _description;
            set => SetProperty(ref _description, value);
        }
        /// <summary>
        /// The informational text showing the developer of the selected add-on.
        /// </summary>
        public string DeveloperText
        {
            get => _developer;
            set => SetProperty(ref _developer, value);
        }
        /// <summary>
        /// The website link in the description panel.
        /// </summary>
        public string AddonWebsiteLink
        {
            get => _addonwebsite;
            set => SetProperty(ref _addonwebsite, value);
        }

        /***** Show/Hide Elements *****/
        /// <summary>
        /// Visibility of the informational text showing the developer of the selected add-on.
        /// </summary>
        public Visibility DeveloperVisibility
        {
            get => _developer_visibility;
            set => SetProperty(ref _developer_visibility, value);
        }
        /// <summary>
        /// A string representing a visibility value for the Github releases link.
        /// </summary>
        public Visibility UpdateLinkVisibility
        {
            get => _updateLinkVisibility;
            set => SetProperty(ref _updateLinkVisibility, value);
        }
        /// <summary>
        /// A string representing a visibility value for the self-update download progress bar.
        /// </summary>
        public Visibility UpdateProgressVisibility
        {
            get => _updateProgressVisibility;
            set => SetProperty(ref _updateProgressVisibility, value);
        }

        /***************************/
        /***** Button Handlers *****/
        /***************************/
<<<<<<< HEAD
        /// <summary>
        /// Handles button commands for the "set" button next to the game path text field in the opening screen.
        /// <see cref="Configuration.SetGamePath(string)"/>
        /// </summary>
        public ICommand SetGamePath
        {
            get => new RelayCommand<object>(param => _configuration.SetGamePath(GamePath), true);
        }
=======
>>>>>>> 9356ba6e

        /* [Configuration Options] drop-down menu */
        
        /// <summary>
        /// Handles the disable selected addons button.
        /// </summary>
        public ICommand DisableSelected
        {
            get => new RelayCommand<object>(param => _pluginManagement.DisableSelected(), true);
        }
        /// <summary>
        /// Handles the enable selected addons button.
        /// </summary>
        public ICommand EnableSelected
        {
            get => new RelayCommand<object>(param => _pluginManagement.EnableSelected(), true);
        }
        /// <summary>
        /// Handles the delete selected addons button.
        /// </summary>
        public ICommand DeleteSelected
        {
            get => new RelayCommand<object>(param => _pluginManagement.DeleteSelected(), true);
        }
        /// <summary>
        /// Handles the Reset to Clean Install button.
        /// </summary>
        public ICommand CleanInstall
        {
            get => new RelayCommand<object>(param => _pluginManagement.DeleteAll(), true);
        }

        /******************************************/

        /// <summary>
        /// Handler for small button to download application update.
        /// </summary>
        public ICommand DownloadSelfUpdate
        {
            get => new RelayCommand<object>(param => SelfUpdate.Update(), true);
        }
        /// <summary>
        /// Handles the create shortcut button under the options menu. <see cref="cs_logic"/>
        /// </summary>
        public ICommand CreateShortcut
        {
            get => new RelayCommand<object>(param => cs_logic(), true);
        }

        /***** Misc *****/
        /// <summary>
        /// Binding for the value shown in the mini progress bar displayed when downloading a new version of the application.
        /// </summary>
        public int UpdateDownloadProgress
        {
            get => updateProgress;
            set => SetProperty(ref updateProgress, value);
        }

        /// <summary>
        /// Content of the text box that contains the game path the program is set to look for the game in.
        /// </summary>
        public string GamePath
        {
            get => _gamePath;
            set
            {
                if (value == _gamePath) return;
                SetProperty(ref _gamePath, value);
                Configuration.SetGamePath(GamePath);
            }
        }
        private string _gamePath;

        /// <summary>
        /// A string that is assigned a value if there is an update available.
        /// </summary>
        public string UpdateAvailable
        {
            get => _updateAvailable;
            set => SetProperty(ref _updateAvailable, value);
        }


        /********** Class Structure/Other Methods **********/

        //credit to Freesnow on discord
        protected bool SetProperty<T>(ref T property, T newValue, [CallerMemberName] string propertyName = null)
        {
            if (Equals(property, newValue) || propertyName == null) return false;

            property = newValue;
            propertyChanged(propertyName);
            return true;
        }

        /* Singleton Setup */
        private static OpeningViewModel onlyInstance;
        /// <summary>
        /// This constructor initializes various default properties across the class and then
        /// applies any updated values to them using <c>ApplyDefaultConfig</c>.
        /// </summary>
        private OpeningViewModel()
        {
            onlyInstance = this;

            _configurationManager = new ConfigurationManager();
            _pluginManagement = new PluginManagement(_configurationManager);
            _configuration = new Configuration(_configurationManager);

            AddonList = new ApprovedList(_configurationManager).GenerateAddonList();

            DescriptionText = "Select an add-on to see more information about it.";
            DeveloperVisibility = Visibility.Hidden;

            UpdateLinkVisibility = Visibility.Hidden;
            UpdateProgressVisibility = Visibility.Hidden;

            GamePath = _configurationManager.UserConfig.GamePath;
        }
        /// <summary>
        /// Fetches the only instance of the OpeningViewModel and creates it if it has not been initialized yet.
        /// </summary>
        /// <returns>An instance of OpeningViewModel</returns>
        public static OpeningViewModel GetInstance
        { get => (onlyInstance == null) ? new OpeningViewModel() : onlyInstance; }

        /*** Notify UI of Changed Binding Items ***/
        /// <summary>
        /// An event used to indicate that a property's value has changed.
        /// </summary>
        public event PropertyChangedEventHandler PropertyChanged;
        /// <summary>
        /// A method used in notifying that a property's value has changed.
        /// </summary>
        /// <param name="propertyName">The name of the property that changed value.</param>
        public void propertyChanged(string propertyName)
        {
            PropertyChanged?.Invoke(this, new PropertyChangedEventArgs(propertyName));
        }
        //TODO: Move this to a more appropriate class and just use a ICommand that invokes it
        /* Button Helper */
        /// <summary>
        /// Creates a shortcut in the current user's start menu.
        /// </summary>
        //see the accepted answer at https://stackoverflow.com/questions/25024785/how-to-create-start-menu-shortcut
        //- I did some modifications (based on another SO question) to avoid admin access requirement
        private void cs_logic()
        {
            string appPath = Directory.GetCurrentDirectory();
            string startMenuPath = Environment.GetFolderPath(Environment.SpecialFolder.Programs);
            string appShortcutPath = Path.Combine(startMenuPath, @"GW2-UOAOM");
            string shortcutNamePath = Path.Combine(appShortcutPath, "GW2 Addon Manager" + ".lnk");

            if (!Directory.Exists(appShortcutPath))
                Directory.CreateDirectory(appShortcutPath);

            if (!File.Exists(shortcutNamePath))
            {
                WshShell quickShell = new WshShell();
                IWshShortcut shortcut = (IWshShortcut)quickShell.CreateShortcut(shortcutNamePath);
                shortcut.Description = "The Guild Wars 2 Unofficial Add-On Manager";
                shortcut.IconLocation = Path.Combine(appPath, "resources\\logo.ico");
                shortcut.WorkingDirectory = appPath;
                shortcut.TargetPath = Path.Combine(appPath, "GW2 Addon Manager" + ".exe");
                shortcut.Save();
            }
        }
    }
}<|MERGE_RESOLUTION|>--- conflicted
+++ resolved
@@ -108,17 +108,6 @@
         /***************************/
         /***** Button Handlers *****/
         /***************************/
-<<<<<<< HEAD
-        /// <summary>
-        /// Handles button commands for the "set" button next to the game path text field in the opening screen.
-        /// <see cref="Configuration.SetGamePath(string)"/>
-        /// </summary>
-        public ICommand SetGamePath
-        {
-            get => new RelayCommand<object>(param => _configuration.SetGamePath(GamePath), true);
-        }
-=======
->>>>>>> 9356ba6e
 
         /* [Configuration Options] drop-down menu */
         
