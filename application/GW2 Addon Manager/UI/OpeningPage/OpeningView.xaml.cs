﻿using Microsoft.WindowsAPICodePack.Dialogs;
using System;
using System.Collections.Generic;
using System.Diagnostics;
using System.IO;
using System.Linq;
using System.Windows;
using System.Windows.Controls;
using System.Windows.Input;
using GW2_Addon_Manager.App.Configuration;
using GW2_Addon_Manager.Dependencies.FileSystem;
using GW2_Addon_Manager.Dependencies.WebClient;
using Application = System.Windows.Application;
using MessageBox = System.Windows.MessageBox;
using Localization;

namespace GW2_Addon_Manager
{
    /// <summary>
    /// Code-behind for OpeningView.xaml.
    /// </summary>
    public partial class OpeningView : Page
    {
        const string releases_url = "https://github.com/fmmmlee/GW2-Addon-Manager/releases";
        const string UpdateNotificationFile = "updatenotification.txt";

        private readonly IConfigurationManager _configurationManager;
        private readonly PluginManagement _pluginManagement;
        private readonly OpeningViewModel _viewModel;

        /// <summary>
        /// This constructor deals with creating or expanding the configuration file, setting the DataContext, and checking for application updates.
        /// </summary>
        public OpeningView()
        {
            _viewModel = OpeningViewModel.GetInstance;
            DataContext = _viewModel;

            _configurationManager = new ConfigurationManager();
<<<<<<< HEAD
            var configuration = new Configuration(_configurationManager);
            configuration.CheckSelfUpdates();            
=======

            var configuration = new Configuration(_configurationManager, new UpdateHelper(new WebClientWrapper()), new FileSystemManager());
            configuration.DetermineSystemType();

>>>>>>> b9ca95b4
            _pluginManagement = new PluginManagement(_configurationManager);
            _pluginManagement.DisplayAddonStatus();

            InitializeComponent();
            SetUpdateButtonVisibility(configuration);

            //update notification
            if (File.Exists(UpdateNotificationFile))
            {
                Process.Start(releases_url);
                File.Delete(UpdateNotificationFile);
            }
        }

        private void SetUpdateButtonVisibility(Configuration configuration)
        {
            if (!configuration.CheckIfNewVersionIsAvailable(out var latestVersion)) return;

            _viewModel.UpdateAvailable = $"{latestVersion} {StaticText.Available.ToLower()}!";
            _viewModel.UpdateLinkVisibility = Visibility.Visible;
        }


        /**** What Add-On Is Selected ****/
        /// <summary>
        /// Takes care of description page text updating
        /// </summary>
        /// <param name="sender"></param>
        /// <param name="e"></param>
        public void addOnList_SelectedIndexChanged(object sender, SelectionChangedEventArgs e)
        {
            AddonInfoFromYaml selected = OpeningViewModel.GetInstance.AddonList[addons.SelectedIndex];
            OpeningViewModel.GetInstance.DescriptionText = selected.description;
            OpeningViewModel.GetInstance.DeveloperText = selected.developer;
            OpeningViewModel.GetInstance.AddonWebsiteLink = selected.website;

            OpeningViewModel.GetInstance.DeveloperVisibility = Visibility.Visible;
        }

        /***************************** NAV BAR *****************************/
        private void TitleBar_MouseHeld(object sender, MouseButtonEventArgs e)
        {
            if (e.ChangedButton == MouseButton.Left)
                Application.Current.MainWindow.DragMove();
        }



        //race condition with processes
        private void close_clicked(object sender, RoutedEventArgs e)
        {
            SelfUpdate.startUpdater();
            System.Windows.Application.Current.Shutdown();
        }

        private void minimize_clicked(object sender, RoutedEventArgs e)
        {
            (this.Parent as Window).WindowState = WindowState.Minimized;
        }

        /*****************************   ***   *****************************/


        //just calls PluginManagement.ForceRedownload(); and then update_button_clicked
        private void RedownloadAddons(object sender, RoutedEventArgs e)
        {
            if (_pluginManagement.ForceRedownload())
                update_button_clicked(sender, e);
        }


        /***** UPDATE button *****/
        private void update_button_clicked(object sender, RoutedEventArgs e)
        {
            //If bin folder doesn't exist then LoaderSetup intialization will fail.
            if (_configurationManager.UserConfig.BinFolder == null)
            {
                MessageBox.Show("Unable to locate Guild Wars 2 /bin/ or /bin64/ folder." + Environment.NewLine + "Please verify Game Path is correct.",
                                "Unable to Update", MessageBoxButton.OK, MessageBoxImage.Warning);
                return;
            }

            List<AddonInfoFromYaml> selectedAddons = new List<AddonInfoFromYaml>();

            //the d3d9 wrapper is installed by default and hidden from the list displayed to the user, so it has to be added to this list manually
            AddonInfoFromYaml wrapper = AddonYamlReader.getAddonInInfo("d3d9_wrapper");
            wrapper.folder_name = "d3d9_wrapper";
            selectedAddons.Add(wrapper);

            foreach (AddonInfoFromYaml addon in OpeningViewModel.GetInstance.AddonList.Where(add => add.IsSelected == true))
            {
                selectedAddons.Add(addon);
            }

            Application.Current.Properties["Selected"] = selectedAddons;

            this.NavigationService.Navigate(new Uri("UI/UpdatingPage/UpdatingView.xaml", UriKind.Relative));
        }

        /***** Hyperlink Handler *****/
        private void Hyperlink_RequestNavigate(object sender, System.Windows.Navigation.RequestNavigateEventArgs e)
        {
            Process.Start(new ProcessStartInfo(e.Uri.AbsoluteUri));
            e.Handled = true;
        }

        private void SelectDirectoryBtn_OnClick(object sender, RoutedEventArgs e)
        {
            var pathSelectionDialog = new CommonOpenFileDialog { IsFolderPicker = true };
            var result = pathSelectionDialog.ShowDialog();
            if (result == CommonFileDialogResult.Ok)
                OpeningViewModel.GetInstance.GamePath = pathSelectionDialog.FileName;
                
        }
    }
}<|MERGE_RESOLUTION|>--- conflicted
+++ resolved
@@ -37,17 +37,10 @@
             DataContext = _viewModel;
 
             _configurationManager = new ConfigurationManager();
-<<<<<<< HEAD
-            var configuration = new Configuration(_configurationManager);
-            configuration.CheckSelfUpdates();            
-=======
-
-            var configuration = new Configuration(_configurationManager, new UpdateHelper(new WebClientWrapper()), new FileSystemManager());
-            configuration.DetermineSystemType();
-
->>>>>>> b9ca95b4
             _pluginManagement = new PluginManagement(_configurationManager);
             _pluginManagement.DisplayAddonStatus();
+
+            var configuration = new Configuration(_configurationManager, new UpdateHelper(new WebClientWrapper()), new FileSystemManager());        
 
             InitializeComponent();
             SetUpdateButtonVisibility(configuration);
