﻿using System.Windows;
using GW2_Addon_Manager.App.Configuration;
using GW2_Addon_Manager.App.Configuration.Model;
using GW2_Addon_Manager.Dependencies.FileSystem;

namespace GW2_Addon_Manager
{
    /// <summary>
    ///     The <c>configuration</c> class contains various functions dealing with application configuration.
    /// </summary>
    public class Configuration
    {
        static readonly string ApplicationRepoUrl = "https://api.github.com/repos/fmmmlee/GW2-Addon-Manager/releases/latest";

        private readonly IConfigurationManager _configurationManager;
        private readonly UpdateHelper _updateHelper;
        private readonly IFileSystemManager _fileSystemManager;

        public Configuration(IConfigurationManager configurationManager, UpdateHelper updateHelper,
            IFileSystemManager fileSystemManager)
        {
            _configurationManager = configurationManager;
            _updateHelper = updateHelper;
            _fileSystemManager = fileSystemManager;
        }

        /// <summary>
        ///     Checks if there is a new version of the application available.
        /// </summary>
        public bool CheckIfNewVersionIsAvailable(out string latestVersion)
        {
            var releaseInfo = _updateHelper.GitReleaseInfo(ApplicationRepoUrl);
            latestVersion = releaseInfo.tag_name;

            return latestVersion != _configurationManager.ApplicationVersion;
        }

        /// <summary>
        /// <c>SetCulture</c> both sets the culture for the current application session to <paramref name="culture"/> and records it in the configuration file.
        /// </summary>
        /// <param name="culture"></param>
        public void SetCulture(string culture)
        {
            Application.Current.Properties["culture"] = culture;
            _configurationManager.UserConfig.Culture = culture;
            _configurationManager.SaveConfiguration();
            RestartApplication();
        }

        /// <summary>
        /// Restarts the application.
        /// </summary>
        private void RestartApplication()
        {
            System.Diagnostics.Process.Start(Application.ResourceAssembly.Location);
            Application.Current.Shutdown();
        }

        /// <summary>
<<<<<<< HEAD
        /// Checks if there is a new version of the application available.
        /// </summary>
        public void CheckSelfUpdates()
        {
            var releaseInfo = UpdateHelpers.GitReleaseInfo(applicationRepoUrl);

            var latestVersion = releaseInfo?.tag_name;
            if (latestVersion == _configurationManager.ApplicationVersion) return;

            if(latestVersion != null)
                OpeningViewModel.GetInstance.UpdateAvailable = $"{latestVersion} {StaticText.Available.ToLower()}!";
            OpeningViewModel.GetInstance.UpdateLinkVisibility = Visibility.Visible;
        }

        /// <summary>
=======
>>>>>>> b9ca95b4
        /// Attempts to read the game folder and determine whether the game is running on a 64 or 32-bit system.
        /// Based on that, sets the 'bin_folder' property in the configuration file.
        /// </summary>
        public void DetermineSystemType()
        {
            if (!_fileSystemManager.DirectoryExists(_configurationManager.UserConfig.GamePath)) return;

            if (_fileSystemManager.DirectoryExists(_configurationManager.UserConfig.GamePath + "\\bin64"))
            {
                _configurationManager.UserConfig.BinFolder = "bin64";
                _configurationManager.UserConfig.ExeName = "Gw2-64.exe";
            }
            else if (_fileSystemManager.DirectoryExists(_configurationManager.UserConfig.GamePath + "\\bin"))
            {
                _configurationManager.UserConfig.BinFolder = "bin";
                _configurationManager.UserConfig.ExeName = "Gw2.exe";
            }

            _configurationManager.SaveConfiguration();
        }

        /// <summary>
        ///     Deletes all addons, addon loader, and configuration data related to addons.
        /// </summary>
        public void DeleteAllAddons()
        {
            //set installed, disabled, default, and version collections to the default installation setting
            _configurationManager.UserConfig.AddonsList = new AddonsList();

            //clear loader_version
            _configurationManager.UserConfig.LoaderVersion = null;

            //delete disabled plugins folder: ${install dir}/disabled plugins
            if (_fileSystemManager.DirectoryExists("Disabled Plugins"))
                _fileSystemManager.DirectoryDelete("Disabled Plugins", true);
            //delete addons: {game folder}/addons
            if (_fileSystemManager.DirectoryExists(
                _fileSystemManager.PathCombine(_configurationManager.UserConfig.GamePath, "addons")))
                _fileSystemManager.DirectoryDelete(
                    _fileSystemManager.PathCombine(_configurationManager.UserConfig.GamePath, "addons"), true);
            //delete addon loader: {game folder}/{bin/64}/d3d9.dll
            _fileSystemManager.FileDelete(_fileSystemManager.PathCombine(
                _fileSystemManager.PathCombine(_configurationManager.UserConfig.GamePath,
                    _configurationManager.UserConfig.BinFolder), "d3d9.dll"));

            //write cleaned config file
            _configurationManager.SaveConfiguration();
        }
    }
}<|MERGE_RESOLUTION|>--- conflicted
+++ resolved
@@ -30,8 +30,13 @@
         public bool CheckIfNewVersionIsAvailable(out string latestVersion)
         {
             var releaseInfo = _updateHelper.GitReleaseInfo(ApplicationRepoUrl);
+            if (releaseInfo == null)
+            {
+                latestVersion = _configurationManager.ApplicationVersion;
+                return false;
+            }
+
             latestVersion = releaseInfo.tag_name;
-
             return latestVersion != _configurationManager.ApplicationVersion;
         }
 
@@ -57,24 +62,6 @@
         }
 
         /// <summary>
-<<<<<<< HEAD
-        /// Checks if there is a new version of the application available.
-        /// </summary>
-        public void CheckSelfUpdates()
-        {
-            var releaseInfo = UpdateHelpers.GitReleaseInfo(applicationRepoUrl);
-
-            var latestVersion = releaseInfo?.tag_name;
-            if (latestVersion == _configurationManager.ApplicationVersion) return;
-
-            if(latestVersion != null)
-                OpeningViewModel.GetInstance.UpdateAvailable = $"{latestVersion} {StaticText.Available.ToLower()}!";
-            OpeningViewModel.GetInstance.UpdateLinkVisibility = Visibility.Visible;
-        }
-
-        /// <summary>
-=======
->>>>>>> b9ca95b4
         /// Attempts to read the game folder and determine whether the game is running on a 64 or 32-bit system.
         /// Based on that, sets the 'bin_folder' property in the configuration file.
         /// </summary>
