﻿using System;
using System.IO;
using System.Windows;
using GW2_Addon_Manager.App.Configuration;
using GW2_Addon_Manager.App.Configuration.Model;

namespace GW2_Addon_Manager
{
    /// <summary>
    /// The <c>configuration</c> class contains various functions dealing with application configuration. 
    /// </summary>
    public class Configuration
    {
<<<<<<< HEAD
        const string applicationRepoUrl = "https://api.github.com/repos/fmmmlee/GW2-Addon-Manager/releases/latest";
=======
        static readonly string applicationRepoUrl = "https://api.github.com/repos/fmmmlee/GW2-Addon-Manager/releases/latest";
>>>>>>> c5ade6ed

        private readonly IConfigurationManager _configurationManager;

        public Configuration(IConfigurationManager configurationManager)
        {
            _configurationManager = configurationManager;
        }

        /// <summary>
        /// Checks if there is a new version of the application available.
        /// </summary>
        public void CheckSelfUpdates()
        {
            var release_info = UpdateHelpers.GitReleaseInfo(applicationRepoUrl);
            var latestVersion = release_info.tag_name;

            if (latestVersion == _configurationManager.ApplicationVersion) return;

            OpeningViewModel.GetInstance.UpdateAvailable = latestVersion + " available!";
            OpeningViewModel.GetInstance.UpdateLinkVisibility = Visibility.Visible;
        }

        /// <summary>
        /// Attempts to read the game folder and determine whether the game is running on a 64 or 32-bit system.
        /// Based on that, sets the 'bin_folder' property in the configuration file.
        /// </summary>
        public void DetermineSystemType()
        {
            if (!Directory.Exists(_configurationManager.UserConfig.GamePath)) return;
            
            if (Directory.Exists(_configurationManager.UserConfig.GamePath + "\\bin64"))
            {
                _configurationManager.UserConfig.BinFolder= "bin64";
                _configurationManager.UserConfig.ExeName = "Gw2-64.exe";
            }
            else if (Directory.Exists(_configurationManager.UserConfig.GamePath + "\\bin"))
            {
                _configurationManager.UserConfig.BinFolder = "bin";
                _configurationManager.UserConfig.ExeName = "Gw2.exe";
            }
            _configurationManager.SaveConfiguration();
        }

        /// <summary>
        /// Deletes all addons, addon loader, and configuration data related to addons.
        /// </summary>
        public void DeleteAllAddons()
        {
            //set installed, disabled, default, and version collections to the default installation setting
            _configurationManager.UserConfig.AddonsList = new AddonsList();

            //clear loader_version
            _configurationManager.UserConfig.LoaderVersion = null;

            //delete disabled plugins folder: ${install dir}/disabled plugins
            if(Directory.Exists("Disabled Plugins"))
                Directory.Delete("Disabled Plugins", true);
            //delete addons: {game folder}/addons
            if(Directory.Exists(Path.Combine(_configurationManager.UserConfig.GamePath, "addons")))
                Directory.Delete(Path.Combine(_configurationManager.UserConfig.GamePath, "addons"), true);
            //delete addon loader: {game folder}/{bin/64}/d3d9.dll
            File.Delete(Path.Combine(Path.Combine(_configurationManager.UserConfig.GamePath, _configurationManager.UserConfig.BinFolder), "d3d9.dll"));

            //write cleaned config file
            _configurationManager.SaveConfiguration();
        }
    }
}<|MERGE_RESOLUTION|>--- conflicted
+++ resolved
@@ -1,5 +1,6 @@
 ﻿using System;
 using System.IO;
+using System.IO.Abstractions;
 using System.Windows;
 using GW2_Addon_Manager.App.Configuration;
 using GW2_Addon_Manager.App.Configuration.Model;
@@ -11,17 +12,31 @@
     /// </summary>
     public class Configuration
     {
-<<<<<<< HEAD
-        const string applicationRepoUrl = "https://api.github.com/repos/fmmmlee/GW2-Addon-Manager/releases/latest";
-=======
         static readonly string applicationRepoUrl = "https://api.github.com/repos/fmmmlee/GW2-Addon-Manager/releases/latest";
->>>>>>> c5ade6ed
 
         private readonly IConfigurationManager _configurationManager;
 
         public Configuration(IConfigurationManager configurationManager)
         {
             _configurationManager = configurationManager;
+        }
+
+        /// <summary>
+        /// <c>SetGamePath</c> both sets the game path for the current application session to <paramref name="path"/> and records it in the configuration file.
+        /// </summary>
+        /// <param name="path">The game path.</param>
+        public void SetGamePath(string path)
+        {
+            try
+            {
+                Application.Current.Properties["game_path"] = path.Replace("\\", "\\\\");
+            }
+            catch (Exception)
+            { }
+
+            _configurationManager.UserConfig.GamePath = path;
+            _configurationManager.SaveConfiguration();
+            DetermineSystemType();
         }
 
         /// <summary>
