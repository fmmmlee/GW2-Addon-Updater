﻿using System.IO;
using GW2_Addon_Manager.App.Configuration;
using GW2_Addon_Manager.App.Configuration.Model;
using GW2_Addon_Manager.Dependencies.FileSystem;

namespace GW2_Addon_Manager
{
    /// <summary>
    /// The <c>configuration</c> class contains various functions dealing with application configuration. 
    /// </summary>
    public class Configuration
    {
<<<<<<< HEAD
        const string ApplicationRepoUrl = "https://api.github.com/repos/fmmmlee/GW2-Addon-Manager/releases/latest";
=======
        static readonly string applicationRepoUrl = "https://api.github.com/repos/fmmmlee/GW2-Addon-Manager/releases/latest";
>>>>>>> c5ade6ed

        private readonly IConfigurationManager _configurationManager;
        private readonly UpdateHelper _updateHelper;
        private readonly IFileSystemManager _fileSystemManager;

        public Configuration(IConfigurationManager configurationManager, UpdateHelper updateHelper, IFileSystemManager fileSystemManager)
        {
            _configurationManager = configurationManager;
            _updateHelper = updateHelper;
            _fileSystemManager = fileSystemManager;
        }

        /// <summary>
        /// Checks if there is a new version of the application available.
        /// </summary>
        public bool CheckIfNewVersionIsAvailable(out string latestVersion)
        {
            var releaseInfo = _updateHelper.GitReleaseInfo(ApplicationRepoUrl);
            latestVersion = releaseInfo.tag_name;

            return latestVersion != _configurationManager.ApplicationVersion;
        }

        /// <summary>
        /// Attempts to read the game folder and determine whether the game is running on a 64 or 32-bit system.
        /// Based on that, sets the 'bin_folder' property in the configuration file.
        /// </summary>
        public void DetermineSystemType()
        {
            if (!_fileSystemManager.DirectoryExists(_configurationManager.UserConfig.GamePath)) return;
            
            if (_fileSystemManager.DirectoryExists(_configurationManager.UserConfig.GamePath + "\\bin64"))
            {
                _configurationManager.UserConfig.BinFolder= "bin64";
                _configurationManager.UserConfig.ExeName = "Gw2-64.exe";
            }
            else if (_fileSystemManager.DirectoryExists(_configurationManager.UserConfig.GamePath + "\\bin"))
            {
                _configurationManager.UserConfig.BinFolder = "bin";
                _configurationManager.UserConfig.ExeName = "Gw2.exe";
            }
            _configurationManager.SaveConfiguration();
        }

        /// <summary>
        /// Deletes all addons, addon loader, and configuration data related to addons.
        /// </summary>
        public void DeleteAllAddons()
        {
            //set installed, disabled, default, and version collections to the default installation setting
            _configurationManager.UserConfig.AddonsList = new AddonsList();

            //clear loader_version
            _configurationManager.UserConfig.LoaderVersion = null;

            //delete disabled plugins folder: ${install dir}/disabled plugins
            if(_fileSystemManager.DirectoryExists("Disabled Plugins"))
                _fileSystemManager.DirectoryDelete("Disabled Plugins", true);
            //delete addons: {game folder}/addons
            if(_fileSystemManager.DirectoryExists(_fileSystemManager.PathCombine(_configurationManager.UserConfig.GamePath, "addons")))
                _fileSystemManager.DirectoryDelete(_fileSystemManager.PathCombine(_configurationManager.UserConfig.GamePath, "addons"), true);
            //delete addon loader: {game folder}/{bin/64}/d3d9.dll
            _fileSystemManager.FileDelete(_fileSystemManager.PathCombine(_fileSystemManager.PathCombine(_configurationManager.UserConfig.GamePath, _configurationManager.UserConfig.BinFolder), "d3d9.dll"));

            //write cleaned config file
            _configurationManager.SaveConfiguration();
        }
    }
}<|MERGE_RESOLUTION|>--- conflicted
+++ resolved
@@ -1,26 +1,22 @@
-﻿using System.IO;
-using GW2_Addon_Manager.App.Configuration;
+﻿using GW2_Addon_Manager.App.Configuration;
 using GW2_Addon_Manager.App.Configuration.Model;
 using GW2_Addon_Manager.Dependencies.FileSystem;
 
 namespace GW2_Addon_Manager
 {
     /// <summary>
-    /// The <c>configuration</c> class contains various functions dealing with application configuration. 
+    ///     The <c>configuration</c> class contains various functions dealing with application configuration.
     /// </summary>
     public class Configuration
     {
-<<<<<<< HEAD
-        const string ApplicationRepoUrl = "https://api.github.com/repos/fmmmlee/GW2-Addon-Manager/releases/latest";
-=======
-        static readonly string applicationRepoUrl = "https://api.github.com/repos/fmmmlee/GW2-Addon-Manager/releases/latest";
->>>>>>> c5ade6ed
+        static readonly string ApplicationRepoUrl = "https://api.github.com/repos/fmmmlee/GW2-Addon-Manager/releases/latest";
 
         private readonly IConfigurationManager _configurationManager;
         private readonly UpdateHelper _updateHelper;
         private readonly IFileSystemManager _fileSystemManager;
 
-        public Configuration(IConfigurationManager configurationManager, UpdateHelper updateHelper, IFileSystemManager fileSystemManager)
+        public Configuration(IConfigurationManager configurationManager, UpdateHelper updateHelper,
+            IFileSystemManager fileSystemManager)
         {
             _configurationManager = configurationManager;
             _updateHelper = updateHelper;
@@ -28,7 +24,7 @@
         }
 
         /// <summary>
-        /// Checks if there is a new version of the application available.
+        ///     Checks if there is a new version of the application available.
         /// </summary>
         public bool CheckIfNewVersionIsAvailable(out string latestVersion)
         {
@@ -39,16 +35,16 @@
         }
 
         /// <summary>
-        /// Attempts to read the game folder and determine whether the game is running on a 64 or 32-bit system.
-        /// Based on that, sets the 'bin_folder' property in the configuration file.
+        ///     Attempts to read the game folder and determine whether the game is running on a 64 or 32-bit system.
+        ///     Based on that, sets the 'bin_folder' property in the configuration file.
         /// </summary>
         public void DetermineSystemType()
         {
             if (!_fileSystemManager.DirectoryExists(_configurationManager.UserConfig.GamePath)) return;
-            
+
             if (_fileSystemManager.DirectoryExists(_configurationManager.UserConfig.GamePath + "\\bin64"))
             {
-                _configurationManager.UserConfig.BinFolder= "bin64";
+                _configurationManager.UserConfig.BinFolder = "bin64";
                 _configurationManager.UserConfig.ExeName = "Gw2-64.exe";
             }
             else if (_fileSystemManager.DirectoryExists(_configurationManager.UserConfig.GamePath + "\\bin"))
@@ -56,11 +52,12 @@
                 _configurationManager.UserConfig.BinFolder = "bin";
                 _configurationManager.UserConfig.ExeName = "Gw2.exe";
             }
+
             _configurationManager.SaveConfiguration();
         }
 
         /// <summary>
-        /// Deletes all addons, addon loader, and configuration data related to addons.
+        ///     Deletes all addons, addon loader, and configuration data related to addons.
         /// </summary>
         public void DeleteAllAddons()
         {
@@ -71,13 +68,17 @@
             _configurationManager.UserConfig.LoaderVersion = null;
 
             //delete disabled plugins folder: ${install dir}/disabled plugins
-            if(_fileSystemManager.DirectoryExists("Disabled Plugins"))
+            if (_fileSystemManager.DirectoryExists("Disabled Plugins"))
                 _fileSystemManager.DirectoryDelete("Disabled Plugins", true);
             //delete addons: {game folder}/addons
-            if(_fileSystemManager.DirectoryExists(_fileSystemManager.PathCombine(_configurationManager.UserConfig.GamePath, "addons")))
-                _fileSystemManager.DirectoryDelete(_fileSystemManager.PathCombine(_configurationManager.UserConfig.GamePath, "addons"), true);
+            if (_fileSystemManager.DirectoryExists(
+                _fileSystemManager.PathCombine(_configurationManager.UserConfig.GamePath, "addons")))
+                _fileSystemManager.DirectoryDelete(
+                    _fileSystemManager.PathCombine(_configurationManager.UserConfig.GamePath, "addons"), true);
             //delete addon loader: {game folder}/{bin/64}/d3d9.dll
-            _fileSystemManager.FileDelete(_fileSystemManager.PathCombine(_fileSystemManager.PathCombine(_configurationManager.UserConfig.GamePath, _configurationManager.UserConfig.BinFolder), "d3d9.dll"));
+            _fileSystemManager.FileDelete(_fileSystemManager.PathCombine(
+                _fileSystemManager.PathCombine(_configurationManager.UserConfig.GamePath,
+                    _configurationManager.UserConfig.BinFolder), "d3d9.dll"));
 
             //write cleaned config file
             _configurationManager.SaveConfiguration();
