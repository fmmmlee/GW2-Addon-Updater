﻿using Localization;
using System.ComponentModel;
using System.Diagnostics;
using System.IO;
using System.Net;
using System.Threading.Tasks;
using System.Windows;
using GW2_Addon_Manager.Dependencies.WebClient;

namespace GW2_Addon_Manager
{
    /// <summary>
    /// Handles downloading a new version of the application.
    /// </summary>
    class SelfUpdate
    {
        static readonly string applicationRepoUrl = "https://api.github.com/repos/fmmmlee/GW2-Addon-Manager/releases/latest";
        static readonly string update_folder = "latestRelease";
        static readonly string update_name = "update.zip";

        OpeningViewModel viewModel;

        public static void Update()
        {
            new SelfUpdate();
        }

        /// <summary>
        /// Sets the viewmodel and starts the download of the latest release.
        /// </summary>
        private SelfUpdate()
        {
            viewModel = OpeningViewModel.GetInstance;
            viewModel.UpdateProgressVisibility = Visibility.Visible;
            viewModel.UpdateLinkVisibility = Visibility.Hidden;
            Task.Run(() => downloadLatestRelease());
        }

        /// <summary>
        /// Downloads the latest application release.
        /// </summary>
        /// <returns></returns>
        public async Task downloadLatestRelease()
        {
            //perhaps change this to check if downloaded update is latest or not
            if (Directory.Exists(update_folder))
                Directory.Delete(update_folder, true);

            //check application version
<<<<<<< HEAD
            var latestInfo = UpdateHelpers.GitReleaseInfo(applicationRepoUrl);
            if (latestInfo == null)
                return;
=======
            dynamic latestInfo = new UpdateHelper(new WebClientWrapper()).GitReleaseInfo(applicationRepoUrl);
            string downloadUrl = latestInfo.assets[0].browser_download_url;
>>>>>>> b9ca95b4

            string downloadUrl = latestInfo.assets[0].browser_download_url;
            viewModel.UpdateAvailable = $"{StaticText.Downloading} {latestInfo.tag_name}";

            Directory.CreateDirectory(update_folder);
            WebClient client = new WebClient();
            client.Headers.Add("User-Agent", "request");
            client.DownloadProgressChanged += new DownloadProgressChangedEventHandler(selfUpdate_DownloadProgress);
            client.DownloadFileCompleted += new AsyncCompletedEventHandler(selfUpdate_DownloadCompleted);
            await client.DownloadFileTaskAsync(new System.Uri(downloadUrl), Path.Combine(update_folder, update_name));
        }

        /* updating download status on UI */
        private void selfUpdate_DownloadCompleted(object sender, AsyncCompletedEventArgs e)
        {
            viewModel.UpdateAvailable = $"{StaticText.DownloadComplete}!";
            Application.Current.Properties["update_self"] = true;
        }
        private void selfUpdate_DownloadProgress(object sender, DownloadProgressChangedEventArgs e)
        {
            viewModel.UpdateDownloadProgress = e.ProgressPercentage;
        }


        /// <summary>
        /// Starts the self-updater if an application update has been downloaded.
        /// </summary>
        public static void startUpdater()
        {
            if(Application.Current.Properties["update_self"] != null && (bool)Application.Current.Properties["update_self"])
                Process.Start("UOAOM Updater.exe");
        }
    }
}<|MERGE_RESOLUTION|>--- conflicted
+++ resolved
@@ -47,14 +47,9 @@
                 Directory.Delete(update_folder, true);
 
             //check application version
-<<<<<<< HEAD
-            var latestInfo = UpdateHelpers.GitReleaseInfo(applicationRepoUrl);
+            dynamic latestInfo = new UpdateHelper(new WebClientWrapper()).GitReleaseInfo(applicationRepoUrl);
             if (latestInfo == null)
                 return;
-=======
-            dynamic latestInfo = new UpdateHelper(new WebClientWrapper()).GitReleaseInfo(applicationRepoUrl);
-            string downloadUrl = latestInfo.assets[0].browser_download_url;
->>>>>>> b9ca95b4
 
             string downloadUrl = latestInfo.assets[0].browser_download_url;
             viewModel.UpdateAvailable = $"{StaticText.Downloading} {latestInfo.tag_name}";
